--- conflicted
+++ resolved
@@ -259,12 +259,8 @@
         path_steps = [multiply_with_linspace(d) for d in difference]
 
         reference_inputs = self._keras_get_constant_inputs()
-<<<<<<< HEAD
-        ret = [keras.layers.Add()([x, p]) for x, p in zip(reference_inputs, path_steps)]
-=======
         ret = [keras_layers.Add()([x, p]) for x, p in zip(reference_inputs,
                                                           path_steps)]
->>>>>>> 1f03baae
         ret = [ilayers.Reshape((-1,)+K.int_shape(x)[2:])(x) for x in ret]
         return ret
 
