--- conflicted
+++ resolved
@@ -482,14 +482,6 @@
 
         if self._neuron_selection_mode == "index":
             neuron_selection = np.asarray(neuron_selection).flatten()
-<<<<<<< HEAD
-            if neuron_selection.size != 1:
-                # The code allows to select multiple neurons.
-                warnings.warn(
-                    "Multiple neurons are selected. Most analysis methods "
-                    "do theoretically not support multi-neuron analysis. "
-                    "Consider using a Sum layer.")
-=======
             if neuron_selection.size == 1:
                 neuron_selection = np.repeat(neuron_selection, len(X[0]))
 
@@ -498,7 +490,6 @@
                 (np.arange(len(neuron_selection)).reshape((-1, 1)),
                  neuron_selection.reshape((-1, 1)))
             )
->>>>>>> 0fbc5272
             ret = self._analyzer_model.predict_on_batch(X+[neuron_selection])
         else:
             ret = self._analyzer_model.predict_on_batch(X)
